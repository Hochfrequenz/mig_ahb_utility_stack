--- conflicted
+++ resolved
@@ -266,10 +266,7 @@
         return FlatAnwendungshandbuch(
             meta=AhbMetaInformation(
                 pruefidentifikator=self.pruefidentifikator,  # type:ignore[arg-type]
-<<<<<<< HEAD
-=======
                 maus_version=_VERSION,
->>>>>>> 52d4240f
             ),
             lines=[row for row in self.rows if row.holds_any_information()],
         )
