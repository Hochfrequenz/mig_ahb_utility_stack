# pylint:disable=too-few-public-methods
"""
Contains classes to Model Message Implementation Guides (MIG)
"""
from typing import List, Optional, Set, Tuple

import attrs
from marshmallow import Schema, fields, post_load

# pylint:disable=fixme
# TODO: the SegmentGroupHierarchy shall not be hardcoded but instead loaded from .tree files
# .tree files are a complete representation of an EDIFACT format including all segments and allowed data element values.
# A LARK grammar to parse them is work in progress at the moment and will be added later.
# From a parsed .tree file it is possible to also derive the segment group hierarchy.


@attrs.define(auto_attribs=True, kw_only=True, frozen=True)
class SegmentGroupHierarchy:
    """
    Models the hierarchy of segment groups within an EDIFACT format.
    Therefore each segment group is modeled together with its respective first segment inside the group.
    This is not a full representation of the EDIFACT formats structure but enough to understand the basic hierarchy.
    The Segment Group Hierarchy (SGH) is what allows us to transform a flat AHB into a NestedAhb that has a structure.
    This information / the SGH can be (manually) extracted form the diagrams in the MIG PDFs or generated from another
    source (which the BDEW does not provide, sadly).
    See the unit tests for working examples for UTILMD and MSCONS.
    It'll make sense then.
    """

    segment_group: Optional[str] = attrs.field(validator=attrs.validators.optional(attrs.validators.instance_of(str)))
    """segment group name, e.g. "SG4" or "SG5" """
    opening_segment: str = attrs.field(validator=attrs.validators.instance_of(str))
    """first segment in group, e.g. 'IDE' or 'LOC' """
    sub_hierarchy: Optional[
        List["SegmentGroupHierarchy"]
    ]  #: segment groups below this level, e.g.[(SG5, LOG), (SG6,RFF), (SG8, SEQ), ...]

    def flattened(self) -> List[Tuple[Optional[str], str]]:
        """
        Returns the segment groups and opening tuples in the order in which they are expected to occur in an AHB.
        This is useful to match this deep structure with a flat AHB.
        """
        result: List[Tuple[Optional[str], str]] = [(self.segment_group, self.opening_segment)]
        if self.sub_hierarchy is not None:
            for sub_hier in self.sub_hierarchy:
                result += sub_hier.flattened()
        return result

    def is_hierarchically_below(self, segment_group_key: Optional[str]) -> bool:
        """
        returns true iff the segment_group provided is a (direct or indirect) sub group of self.
        """
        if self.sub_hierarchy is None:
            return False
        for sub_hier in self.sub_hierarchy:
            if sub_hier.segment_group == segment_group_key:
                return True
            if sub_hier.is_hierarchically_below(segment_group_key):
                return True
        return False

    def sg_is_hierarchically_below(
        self, segment_group_key_x: Optional[str], segment_group_key_y: Optional[str]
    ) -> bool:
        """
        returns true iff segment group with segment_group_key_x is hierarchically below the segment_group with key_y
        :param segment_group_key_x:
        :param segment_group_key_y:
        :return:
        """
        if segment_group_key_x == segment_group_key_y:
            return False
        if self.segment_group == segment_group_key_y:
            # because, if segment_group_x exists, it will be hierarchically below the root (y)
<<<<<<< HEAD
            all_sg_keys_in_this_sgh: Set[str] = {x[0] for x in self.flattened()}
=======
            all_sg_keys_in_this_sgh: Set[Optional[str]] = {x[0] for x in self.flattened()}
>>>>>>> 0d4c5eb3
            if segment_group_key_x in all_sg_keys_in_this_sgh:
                return True
        for sub_hierarchy in self.sub_hierarchy or []:
            if sub_hierarchy.sg_is_hierarchically_below(segment_group_key_x, segment_group_key_y) is True:
                return True
        return False


class SegmentGroupHierarchySchema(Schema):
    """
    A schema to (de-)serialize :class:`.SegmentGroupHierarchy`
    """

    segment_group = fields.String(required=True, allow_none=True)
    opening_segment = fields.String(required=True)
    # disable unnecessary lambda warning because of circular imports
    sub_hierarchy = fields.List(
        fields.Nested(lambda: SegmentGroupHierarchySchema()), allow_none=True  # pylint:disable=unnecessary-lambda
    )

    # pylint:disable=unused-argument
    @post_load
    def deserialize(self, data, **kwargs) -> SegmentGroupHierarchy:
        """
        Converts the barely typed data dictionary into an actual :class:`.SegmentGroupHierarchy`
        """
        return SegmentGroupHierarchy(**data)<|MERGE_RESOLUTION|>--- conflicted
+++ resolved
@@ -72,11 +72,7 @@
             return False
         if self.segment_group == segment_group_key_y:
             # because, if segment_group_x exists, it will be hierarchically below the root (y)
-<<<<<<< HEAD
-            all_sg_keys_in_this_sgh: Set[str] = {x[0] for x in self.flattened()}
-=======
             all_sg_keys_in_this_sgh: Set[Optional[str]] = {x[0] for x in self.flattened()}
->>>>>>> 0d4c5eb3
             if segment_group_key_x in all_sg_keys_in_this_sgh:
                 return True
         for sub_hierarchy in self.sub_hierarchy or []:
