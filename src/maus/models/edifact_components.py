--- conflicted
+++ resolved
@@ -371,24 +371,6 @@
         default=None
     )  #: groups that are nested into this group
 
-<<<<<<< HEAD
-    def get_segment(self, predicate: Callable[[Segment], bool], search_recursively: bool = True) -> Optional[Segment]:
-        """
-        recursively search for a segment that matches the predicate (in this group and subgroups),
-        return it, if found. return None otherwise
-        """
-        if self.segments is None:
-            return None
-        for segment in self.segments:
-            if predicate(segment):
-                return segment
-            if search_recursively and self.segment_groups is not None:
-                for sub_group in self.segment_groups:
-                    sub_result = sub_group.get_segment(predicate, search_recursively)
-                    if sub_result is not None:
-                        return sub_result
-        return None
-=======
     def find_segments(self, predicate: Callable[[Segment], bool], search_recursively: bool = True) -> List[Segment]:
         """
         Search for a segment that matches the predicate (in this group and subgroups if 'search_recursively' is set),
@@ -404,7 +386,6 @@
                 sub_result = sub_group.find_segments(predicate, search_recursively)
                 result += sub_result
         return result
->>>>>>> 27f5a254
 
 
 class SegmentGroupSchema(SegmentLevelSchema):
