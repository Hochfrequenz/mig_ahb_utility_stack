# pylint:disable=too-few-public-methods
"""
This module contains classes that are required to model "Anwendungshandbücher" (AHB). There are two kinds of AHBs:
1. the "flat" AHB is very similar to the flat structure scraped from the official PDF files. It has no deep
structure.
2. the "nested" AHB which contains structural information (e.g. that a segment group is contained in
another segment group)
"""

from typing import Callable, List, Optional, Sequence
from uuid import UUID

import attrs
from marshmallow import Schema, fields, post_load  # type:ignore[import]

from maus.models.edifact_components import Segment, SegmentGroup, SegmentGroupSchema


# pylint:disable=too-many-instance-attributes
@attrs.define(auto_attribs=True, kw_only=True)
class AhbLine:
    """
    An AhbLine is a single line inside the machine-readable, flat AHB.
    """

    guid: Optional[UUID] = attrs.field(
        validator=attrs.validators.optional(attrs.validators.instance_of(UUID))
    )  #: optional key
    # because the combination (segment group, segment, data element, name) is not guaranteed to be unique
    # yes, it's actually that bad already
    segment_group_key: Optional[str] = attrs.field(
        validator=attrs.validators.optional(validator=attrs.validators.instance_of(str))
    )
    """ the segment group, e.g. 'SG5' """

    segment_code: Optional[str] = attrs.field(
        validator=attrs.validators.optional(validator=attrs.validators.instance_of(str))
    )
    """the segment, e.g. 'IDE'"""

    data_element: Optional[str] = attrs.field(
        validator=attrs.validators.optional(validator=attrs.validators.instance_of(str))
    )
    """ the data element ID, e.g. '3224' """

    value_pool_entry: Optional[str] = attrs.field(
        validator=attrs.validators.optional(validator=attrs.validators.instance_of(str))
    )
    """ one of (possible multiple) allowed values, e.g. 'E01' or '293' """

    name: Optional[str] = attrs.field(validator=attrs.validators.optional(validator=attrs.validators.instance_of(str)))
    """the name, e.g. 'Meldepunkt'. It can be both the description of a field but also its meaning"""

    # Check the unittest test_csv_file_reading_11042 to see the different values of name. It's not only the grey fields
    # where user input is expected but also the meanings / values of value pool entries. This means the exact meaning of
    # name can only be determined in the context in which it is used. This is one of many shortcoming of the current AHB
    # structure: Things in the same column don't necessarily mean the same thing.
    ahb_expression: Optional[str] = attrs.field(
        validator=attrs.validators.optional(validator=attrs.validators.instance_of(str))
    )
    """a requirement indicator + an optional condition ("ahb expression"), e.g. 'Muss [123] O [456]' """
    # note: to parse expressions from AHBs consider using AHBicht: https://github.com/Hochfrequenz/ahbicht/

    section_name: Optional[str] = attrs.field(
        validator=attrs.validators.optional(validator=attrs.validators.instance_of(str)), default=None
    )
    """
    The section name describes the purpose of a segment, e.g. "Nachrichten-Kopfsegment" or "Beginn der Nachricht"
    """

    def holds_any_information(self) -> bool:
        """
        Returns true iff the line holds any information exception for just a GUID.
        This is useful to filter out empty lines which are artefacts remaining from the scraping process.
        """
        # https://stackoverflow.com/questions/47972143/using-attr-with-pylint
        # pylint: disable=no-member
        return (
            (self.segment_group_key is not None and len(self.segment_group_key.strip()) > 0)
            or (self.segment_code is not None and len(self.segment_code.strip()) > 0)
            or (self.data_element is not None and len(self.data_element.strip()) > 0)
            or (self.value_pool_entry is not None and len(self.value_pool_entry.strip()) > 0)
            or (self.name is not None and len(self.name.strip()) > 0)
            or (self.ahb_expression is not None and len(self.ahb_expression.strip()) > 0)
        )

    def get_discriminator(self, include_name: bool = True) -> str:
        """
        Generate a unique yet readable discriminator for this given line.
        This discriminator is generated just from the line itself without any information on where it occurs.
        It does neither know its position inside the AHB nor parent or sub groups.
        """
        result: str
        if self.segment_group_key:
            result = f"{self.segment_group_key}->"
        else:
            result = ""
        result += f"{self.segment_code}->{self.data_element}"
        if self.name and include_name:
            result += f" ({self.name})"
        return result


class AhbLineSchema(Schema):
    """
    A schema to (de-)serialize :class:`.AhbLine`
    """

    guid = fields.UUID(required=False, load_default=None)
    segment_group_key = fields.String(required=False, load_default=None)
    segment_code = fields.String(required=False, load_default=None)
    data_element = fields.String(required=False, load_default=None)
    value_pool_entry = fields.String(required=False, load_default=None)
    name = fields.String(required=False, load_default=None)
    ahb_expression = fields.String(required=False, load_default=None)
    section_name = fields.String(required=False, load_default=None)

    # pylint:disable=unused-argument,no-self-use
    @post_load
    def deserialize(self, data, **kwargs) -> AhbLine:
        """
        Converts the barely typed data dictionary into an actual :class:`.AhbLine`
        """
        return AhbLine(**data)


@attrs.define(auto_attribs=True, kw_only=True)
class AhbMetaInformation:
    """
    Meta information about an AHB like e.g. its title, Prüfidentifikator, possible sender and receiver roles
    """

    pruefidentifikator: str  #: identifies the message type (within a fixed format version) e.g. "11042" or "13012"
    # there's more to come  but for now we'll leave it as is, because we're just in a proof of concept phase


class AhbMetaInformationSchema(Schema):
    """
    A schema to (de-)serialize :class:`.AhbMetaInformation`
    """

    pruefidentifikator = fields.String(required=True)

    # pylint:disable=unused-argument,no-self-use
    @post_load
    def deserialize(self, data, **kwargs) -> AhbMetaInformation:
        """
        Converts the barely typed data dictionary into an actual :class:`.AhbMetaInformation`
        """
        return AhbMetaInformation(**data)


@attrs.define(auto_attribs=True, kw_only=True)
class FlatAnwendungshandbuch:
    """
    A flat Anwendungshandbuch (AHB) models an Anwendungshandbuch as combination of some meta data and an ordered list
    of `.class:`.FlatAhbLine s. Basically a flat Anwendungshandbuch is the result of a simple scraping approach.
    You can create instances of this class without knowing anything about the "under the hood" structure of AHBs or MIGs
    """

    meta: AhbMetaInformation = attrs.field(validator=attrs.validators.instance_of(AhbMetaInformation))
    """information about this AHB"""

    lines: List[AhbLine] = attrs.field(
        validator=attrs.validators.deep_iterable(
            member_validator=attrs.validators.instance_of(AhbLine),
            iterable_validator=attrs.validators.instance_of(list),
        )
    )  #: ordered list lines as they occur in the AHB

    def get_segment_groups(self) -> List[Optional[str]]:
        """
        :return: a set with all segment groups in this AHB in the order in which they occur
        """
        return FlatAnwendungshandbuch._get_available_segment_groups(self.lines)

    @staticmethod
    def _get_available_segment_groups(lines: List[AhbLine]) -> List[Optional[str]]:
        """
        extracts the distinct segment groups from a list of ahb lines
        :param lines:
        :return: distinct segment groups, including None in the order in which they occur
        """
        # this code is in a static method to make it easily accessible for fine grained unit testing
        result: List[Optional[str]] = []
        for line in lines:
            if line.segment_group_key not in result:
                # an "in" check against a set would be faster but we want to preserve both order and readability
                result.append(line.segment_group_key)
        return result

    def sort_lines_by_segment_groups(self):
        """
        sorts lines by segment groups while preserving the order inside the groups and the order between the groups.
        """
        self.lines = FlatAnwendungshandbuch._sorted_lines_by_segment_groups(self.lines, self.get_segment_groups())

    @staticmethod
    def _sorted_lines_by_segment_groups(ahb_lines: Sequence[AhbLine], sg_order: List[Optional[str]]) -> List[AhbLine]:
        """
        Calls sorted(...) on the provided list and returns a new list.
        Its purpose is, that if a segment group in the AHB (read from top to bottom in the flat ahb/pdf) is interrupted
        by other segment groups, the lines belonging to the same group will be next to each other.
        This is useful to later use a groupby aggregation that only returns one group key per segment group.

        The sort is stable such that the existing order inside the segment groups is maintained.

        Note that this also means, that the order of the return lines no longer the same as in the flat AHB.

        If you provide this function a list:
        [
            (SG2, Foo),
            (SG2, Bar),
            (SG3, ABC),
            (SG3, DEF),
            (SG2, SomethingElse)
        ]
        The result will be:
        [
            (SG2, Foo),
            (SG2, Bar),
            (SG2, SomethingElse)
            (SG3, ABC),
            (SG3, DEF)
        ]

        See the unittests for details.
        """

        # this code is in a static method to make it easily accessible for fine-grained unit testing
        result: List[AhbLine] = sorted(ahb_lines, key=lambda x: x.segment_group_key or "")
        result.sort(key=lambda ahb_line: sg_order.index(ahb_line.segment_group_key))
        return result


class FlatAnwendungshandbuchSchema(Schema):
    """
    A schema to (de-)serialize :class:`.FlatAnwendungshandbuch`
    """

    meta = fields.Nested(AhbMetaInformationSchema)
    lines = fields.List(fields.Nested(AhbLineSchema))

    # pylint:disable=unused-argument,no-self-use
    @post_load
    def deserialize(self, data, **kwargs) -> FlatAnwendungshandbuch:
        """
        Converts the barely typed data dictionary into an actual :class:`.FlatAnwendungshandbuch`
        """
        return FlatAnwendungshandbuch(**data)


@attrs.define(auto_attribs=True, kw_only=True)
class DeepAnwendungshandbuch:
    """
    The data of the AHB nested as described in the MIG.
    """

    meta: AhbMetaInformation = attrs.field(validator=attrs.validators.instance_of(AhbMetaInformation))
    """information about this AHB"""

    lines: List[SegmentGroup] = attrs.field(
        validator=attrs.validators.deep_iterable(
            member_validator=attrs.validators.instance_of(SegmentGroup),
            iterable_validator=attrs.validators.instance_of(list),
        )
    )  #: the nested data

    @staticmethod
    def _query_segment_group(
        segment_group: SegmentGroup, predicate: Callable[[SegmentGroup], bool]
<<<<<<< HEAD
    ) -> Optional[SegmentGroup]:
        """
        recursively search for a segment group that matches the predicate
        :return: None if nothing was found, the matching segment group otherwise
        """
        result = predicate(segment_group)
        if result is True:
            return segment_group
        if segment_group.segment_groups is not None:
            for sub_group in segment_group.segment_groups:
                sub_result = DeepAnwendungshandbuch._query_segment_group(sub_group, predicate)
                if sub_result is not None:
                    return sub_result
        return None

    def get_segment_group(self, predicate: Callable[[SegmentGroup], bool]) -> Optional[SegmentGroup]:
        """
        recursively search for segment group in this ahb that meets the predicate
        :return: a segment group that matches the predicate, none otherwise
        """
        for line in self.lines:
            if line.segment_groups is not None:
                for segment_group in line.segment_groups:
                    result = DeepAnwendungshandbuch._query_segment_group(segment_group, predicate)
                    if result is not None:
                        return result
        return None
=======
    ) -> List[SegmentGroup]:
        """
        recursively search for a segment group that matches the predicate
        :return: return empty list if nothing was found, the matching segment groups otherwise
        """
        result: List[SegmentGroup] = []
        if predicate(segment_group):
            result.append(segment_group)
        if segment_group.segment_groups is not None:
            for sub_group in segment_group.segment_groups:
                sub_result = DeepAnwendungshandbuch._query_segment_group(sub_group, predicate)
                result += sub_result
        return result

    def find_segment_groups(self, predicate: Callable[[SegmentGroup], bool]) -> List[SegmentGroup]:
        """
        recursively search for segment group in this ahb that meets the predicate.
        :return: list of segment groups that match the predicate; empty list otherwise
        """
        result: List[SegmentGroup] = []
        for line in self.lines:
            if line.segment_groups is not None:
                for segment_group in line.segment_groups:
                    result += DeepAnwendungshandbuch._query_segment_group(segment_group, predicate)
        return result

    def find_segments(
        self, group_predicate: Callable[[SegmentGroup], bool], segment_predicate: Callable[[Segment], bool]
    ) -> List[Segment]:
        """
        recursively search for segment characterised by the segment_predicate inside a group characterised by the
        group_predicate.
        :return: list of matching segments, empty list if nothing was found
        """
        result: List[Segment] = []
        for segment_group in self.find_segment_groups(group_predicate):
            result += segment_group.find_segments(segment_predicate)
        return result
>>>>>>> 27f5a254


class DeepAnwendungshandbuchSchema(Schema):
    """
    A schema to (de-)serialize :class:`.DeepAnwendungshandbuch`
    """

    meta = fields.Nested(AhbMetaInformationSchema)
    lines = fields.List(fields.Nested(SegmentGroupSchema))

    # pylint:disable=unused-argument,no-self-use
    @post_load
    def deserialize(self, data, **kwargs) -> DeepAnwendungshandbuch:
        """
        Converts the barely typed data dictionary into an actual :class:`.DeepAnwendungshandbuch`
        """
        return DeepAnwendungshandbuch(**data)<|MERGE_RESOLUTION|>--- conflicted
+++ resolved
@@ -269,35 +269,6 @@
     @staticmethod
     def _query_segment_group(
         segment_group: SegmentGroup, predicate: Callable[[SegmentGroup], bool]
-<<<<<<< HEAD
-    ) -> Optional[SegmentGroup]:
-        """
-        recursively search for a segment group that matches the predicate
-        :return: None if nothing was found, the matching segment group otherwise
-        """
-        result = predicate(segment_group)
-        if result is True:
-            return segment_group
-        if segment_group.segment_groups is not None:
-            for sub_group in segment_group.segment_groups:
-                sub_result = DeepAnwendungshandbuch._query_segment_group(sub_group, predicate)
-                if sub_result is not None:
-                    return sub_result
-        return None
-
-    def get_segment_group(self, predicate: Callable[[SegmentGroup], bool]) -> Optional[SegmentGroup]:
-        """
-        recursively search for segment group in this ahb that meets the predicate
-        :return: a segment group that matches the predicate, none otherwise
-        """
-        for line in self.lines:
-            if line.segment_groups is not None:
-                for segment_group in line.segment_groups:
-                    result = DeepAnwendungshandbuch._query_segment_group(segment_group, predicate)
-                    if result is not None:
-                        return result
-        return None
-=======
     ) -> List[SegmentGroup]:
         """
         recursively search for a segment group that matches the predicate
@@ -336,7 +307,6 @@
         for segment_group in self.find_segment_groups(group_predicate):
             result += segment_group.find_segments(segment_predicate)
         return result
->>>>>>> 27f5a254
 
 
 class DeepAnwendungshandbuchSchema(Schema):
