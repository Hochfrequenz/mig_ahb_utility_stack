# pylint:disable=too-few-public-methods
"""
This module contains classes that are required to model "Anwendungshandbücher" (AHB). There are two kinds of AHBs:
1. the "flat" AHB is very similar to the flat structure scraped from the official PDF files. It has no deep
structure.
2. the "nested" AHB which contains structural information (e.g. that a segment group is contained in
another segment group)
"""
import re
from typing import Callable, List, Optional, Sequence, Set
from uuid import UUID

import attr.validators
import attrs
from marshmallow import Schema, fields, post_load  # type:ignore[import]
from more_itertools import last, split_when

from maus.models import _check_that_string_is_not_whitespace_or_empty
from maus.models.edifact_components import (
    DataElementFreeText,
    DataElementValuePool,
    Segment,
    SegmentGroup,
    SegmentGroupSchema,
)

_VERSION = "0.3.0"  #: version to be written into the deep ahb


# pylint:disable=too-many-instance-attributes
@attrs.define(auto_attribs=True, kw_only=True)
class AhbLine:
    """
    An AhbLine is a single line inside the machine-readable, flat AHB.
    """

    guid: Optional[UUID] = attrs.field(
        validator=attrs.validators.optional(attrs.validators.instance_of(UUID))
    )  #: optional key
    # because the combination (segment group, segment, data element, name) is not guaranteed to be unique
    # yes, it's actually that bad already
    segment_group_key: Optional[str] = attrs.field(
        validator=attrs.validators.optional(validator=attrs.validators.instance_of(str))
    )
    """ the segment group, e.g. 'SG5' """

    segment_code: Optional[str] = attrs.field(
        validator=attrs.validators.optional(validator=attrs.validators.instance_of(str))
    )
    """the segment, e.g. 'IDE'"""

    data_element: Optional[str] = attrs.field(
        validator=attrs.validators.optional(validator=attrs.validators.instance_of(str))
    )
    """ the data element ID, e.g. '3224' """

    value_pool_entry: Optional[str] = attrs.field(
        validator=attrs.validators.optional(attrs.validators.instance_of(str))
    )
    """ one of (possible multiple) allowed values, e.g. 'E01' or '293' """

    name: Optional[str] = attrs.field(validator=attrs.validators.optional(validator=attrs.validators.instance_of(str)))
    """the name, e.g. 'Meldepunkt'. It can be both the description of a field but also its meaning"""

    # Check the unittest test_csv_file_reading_11042 to see the different values of name. It's not only the grey fields
    # where user input is expected but also the meanings / values of value pool entries. This means the exact meaning of
    # name can only be determined in the context in which it is used. This is one of many shortcoming of the current AHB
    # structure: Things in the same column don't necessarily mean the same thing.
    ahb_expression: Optional[str] = attrs.field(
        validator=attrs.validators.optional(
            validator=attrs.validators.and_(
                attrs.validators.instance_of(str), _check_that_string_is_not_whitespace_or_empty
            )
        )
    )
    """a requirement indicator + an optional condition ("ahb expression"), e.g. 'Muss [123] O [456]' """
    # note: to parse expressions from AHBs consider using AHBicht: https://github.com/Hochfrequenz/ahbicht/

    section_name: Optional[str] = attrs.field(
        validator=attrs.validators.optional(validator=attrs.validators.instance_of(str)), default=None
    )
    """
    The section name describes the purpose of a segment, e.g. "Nachrichten-Kopfsegment" or "Beginn der Nachricht"
    """
    index: Optional[int] = attrs.field(validator=attrs.validators.optional(attrs.validators.ge(0)), default=None)
    """
    index is a number that describes the position of the AHBLine inside the original PDF- and FlatAnwendungshandbuch.
    """

    def holds_any_information(self) -> bool:
        """
        Returns true iff the line holds any information exception for just a GUID.
        This is useful to filter out empty lines which are artefacts remaining from the scraping process.
        """
        # https://stackoverflow.com/questions/47972143/using-attr-with-pylint
        # pylint: disable=no-member
        return (
            (self.segment_group_key is not None and len(self.segment_group_key.strip()) > 0)
            or (self.segment_code is not None and len(self.segment_code.strip()) > 0)
            or (self.data_element is not None and len(self.data_element.strip()) > 0)
            or (self.value_pool_entry is not None and len(self.value_pool_entry.strip()) > 0)
            or (self.name is not None and len(self.name.strip()) > 0)
            or (self.ahb_expression is not None and len(self.ahb_expression.strip()) > 0)
        )

    def get_discriminator(self, include_name: bool = True) -> str:
        """
        Generate a unique yet readable discriminator for this given line.
        This discriminator is generated just from the line itself without any information on where it occurs.
        It does neither know its position inside the AHB nor parent or sub groups.
        """
        result: str
        if self.segment_group_key:
            result = f"{self.segment_group_key}->"
        else:
            result = ""
        result += f"{self.segment_code}->{self.data_element}"
        if self.name and include_name:
            result += f" ({self.name})"
        return result


class AhbLineSchema(Schema):
    """
    A schema to (de-)serialize :class:`.AhbLine`
    """

    guid = fields.UUID(required=False, load_default=None)
    segment_group_key = fields.String(required=False, load_default=None)
    segment_code = fields.String(required=False, load_default=None)
    data_element = fields.String(required=False, load_default=None)
    value_pool_entry = fields.String(required=False, load_default=None)
    name = fields.String(required=False, load_default=None)
    ahb_expression = fields.String(required=False, load_default=None)
    section_name = fields.String(required=False, load_default=None)
    index = fields.Int(required=False, load_default=None, dump_default=None)

    # pylint:disable=unused-argument
    @post_load
    def deserialize(self, data, **kwargs) -> AhbLine:
        """
        Converts the barely typed data dictionary into an actual :class:`.AhbLine`
        """
        return AhbLine(**data)


@attrs.define(auto_attribs=True, kw_only=True)
class AhbMetaInformation:
    """
    Meta information about an AHB like e.g. its title, Prüfidentifikator, possible sender and receiver roles
    """

    pruefidentifikator: str  #: identifies the message type (within a fixed format version) e.g. "11042" or "13012"
    # there's more to come  but for now we'll leave it as is, because we're just in a proof of concept phase
    maus_version: Optional[str] = attrs.field(default=_VERSION)
    """
    semantic version of maus used to create this document
    """
    description: Optional[str] = attrs.field(
        validator=attrs.validators.optional(
            validator=attrs.validators.and_(
                attrs.validators.instance_of(str),
                _check_that_string_is_not_whitespace_or_empty,
            ),
        ),
        default=None,
    )
    """
    an optional description of the purpose of the pruefidentifikator; e.g. 'Anmeldung MSB' for 11042
    """
    direction: Optional[str] = attrs.field(
        validator=attrs.validators.optional(
            validator=attrs.validators.and_(
                attrs.validators.instance_of(str),
                _check_that_string_is_not_whitespace_or_empty,
            )
        ),
        default=None,
    )
    """
    a stringly typed description of the roles of sender and receiver of the message
    (the row name in the AHB is 'Kommunikation von');
    e.g. 'MSB an NB' for 11042
    """


class AhbMetaInformationSchema(Schema):
    """
    A schema to (de-)serialize :class:`.AhbMetaInformation`
    """

    pruefidentifikator = fields.String(required=True)
    maus_version = fields.String(required=False, allow_none=True, default=_VERSION)
    description = fields.String(required=False, allow_none=True, default=None)
    direction = fields.String(required=False, allow_none=True, default=None)

    # pylint:disable=unused-argument
    @post_load
    def deserialize(self, data, **kwargs) -> AhbMetaInformation:
        """
        Converts the barely typed data dictionary into an actual :class:`.AhbMetaInformation`
        """
        return AhbMetaInformation(**data)


# pylint:disable=unused-argument
def _check_that_nearly_all_lines_have_a_segment_group(instance, attribute, value: List[AhbLine]):
    """
    Loops over all provided ahb lines and checks that only at the beginning and the end there are lines without a
    segment group. In between every line has to have a segment group specified. This is necessary for the navigation
    to work because it primarily focuses and relies on correct SG information in the lines .
    """
    switches_from_no_sg_to_sg = list(
        split_when(value, lambda x, y: x.segment_group_key is None and y.segment_group_key is not None)
    )
    if len(switches_from_no_sg_to_sg) > 2:
        raise ValueError(f"There is a None segment group in line {last(switches_from_no_sg_to_sg[1])}")


_data_element_pattern = re.compile(r"^\d{4}$")
# pylint:disable=unused-argument
def _check_that_line_has_either_none_or_d4_data_element(instance, attribute, value: AhbLine):
    """
    checks that the given line has either a None data element or a data element that matches \\d{4}
    """
    if value.data_element is None:
        return
    match = _data_element_pattern.match(value.data_element)
    if match is None:
        raise ValueError(f"The data_element '{value.data_element}' does not match {_data_element_pattern}")


_segment_group_key_pattern = re.compile(r"^SG\d+$")
# pylint:disable=unused-argument
def _check_that_line_has_either_none_or_matching_sg(instance, attribute, value: AhbLine):
    """
    checks that the given line has a segment group key that is either None (for root) or matches SG\\d+
    """
    if value.segment_group_key is None:
        return
    match = _segment_group_key_pattern.match(value.segment_group_key)
    if match is None:
        raise ValueError(
            f"The segment_group_key '{value.segment_group_key}' does not match {_segment_group_key_pattern}"
        )


_segment_code_pattern = re.compile(r"^[A-Z]+$")
# pylint:disable=unused-argument
def _check_that_line_has_either_none_az_segment_code(instance, attribute, value: AhbLine):
    """
    checks that the given line has either a None segment code or a segment code that consists of all upper letters
    """
    if value.segment_code is None:
        return
    match = _segment_code_pattern.match(value.segment_code)
    if match is None:
        raise ValueError(f"The segment_code '{value.segment_code}' does not match {_segment_code_pattern}")


@attrs.define(auto_attribs=True, kw_only=True)
class FlatAnwendungshandbuch:
    """
    A flat Anwendungshandbuch (AHB) models an Anwendungshandbuch as combination of some meta data and an ordered list
    of `.class:`.FlatAhbLine s. Basically a flat Anwendungshandbuch is the result of a simple scraping approach.
    You can create instances of this class without knowing anything about the "under the hood" structure of AHBs or MIGs
    """

    meta: AhbMetaInformation = attrs.field(validator=attrs.validators.instance_of(AhbMetaInformation))
    """information about this AHB"""

    lines: List[AhbLine] = attrs.field(
        validator=attrs.validators.deep_iterable(
            member_validator=attrs.validators.and_(
                attrs.validators.instance_of(AhbLine),
                # The following checks are not baked into the AhbLine class itself, because they might be initialized
                # with raw data that do not yet obey these strict validations. But as soon as we bundle them in a
                # FlatAnwendungshandbuch, the sanitizations shall be applied.
                _check_that_line_has_either_none_or_d4_data_element,
                _check_that_line_has_either_none_or_matching_sg,
                _check_that_line_has_either_none_az_segment_code,
            ),
            iterable_validator=attrs.validators.and_(
                attrs.validators.instance_of(list),
                _check_that_nearly_all_lines_have_a_segment_group,
            ),
        )
    )  #: ordered list lines as they occur in the AHB

    def get_segment_groups(self) -> List[Optional[str]]:
        """
        :return: a set with all segment groups in this AHB in the order in which they occur
        """
        return FlatAnwendungshandbuch._get_available_segment_groups(self.lines)

    @staticmethod
    def _get_available_segment_groups(lines: List[AhbLine]) -> List[Optional[str]]:
        """
        extracts the distinct segment groups from a list of ahb lines
        :param lines:
        :return: distinct segment groups, including None in the order in which they occur
        """
        # this code is in a static method to make it easily accessible for fine grained unit testing
        result: List[Optional[str]] = []
        for line in lines:
            if line.segment_group_key not in result:
                # an "in" check against a set would be faster but we want to preserve both order and readability
                result.append(line.segment_group_key)
        return result

    def sort_lines_by_segment_groups(self):
        """
        sorts lines by segment groups while preserving the order inside the groups and the order between the groups.
        """
        self.lines = FlatAnwendungshandbuch._sorted_lines_by_segment_groups(self.lines, self.get_segment_groups())

    @staticmethod
    def _sorted_lines_by_segment_groups(ahb_lines: Sequence[AhbLine], sg_order: List[Optional[str]]) -> List[AhbLine]:
        """
        Calls sorted(...) on the provided list and returns a new list.
        Its purpose is, that if a segment group in the AHB (read from top to bottom in the flat ahb/pdf) is interrupted
        by other segment groups, the lines belonging to the same group will be next to each other.
        This is useful to later use a groupby aggregation that only returns one group key per segment group.

        The sort is stable such that the existing order inside the segment groups is maintained.

        Note that this also means, that the order of the return lines no longer the same as in the flat AHB.

        If you provide this function a list:
        [
            (SG2, Foo),
            (SG2, Bar),
            (SG3, ABC),
            (SG3, DEF),
            (SG2, SomethingElse)
        ]
        The result will be:
        [
            (SG2, Foo),
            (SG2, Bar),
            (SG2, SomethingElse)
            (SG3, ABC),
            (SG3, DEF)
        ]

        See the unittests for details.
        """

        # this code is in a static method to make it easily accessible for fine-grained unit testing
        result: List[AhbLine] = sorted(ahb_lines, key=lambda x: x.segment_group_key or "")
        result.sort(key=lambda ahb_line: sg_order.index(ahb_line.segment_group_key))
        return result


class FlatAnwendungshandbuchSchema(Schema):
    """
    A schema to (de-)serialize :class:`.FlatAnwendungshandbuch`
    """

    meta = fields.Nested(AhbMetaInformationSchema)
    lines = fields.List(fields.Nested(AhbLineSchema))

    # pylint:disable=unused-argument
    @post_load
    def deserialize(self, data, **kwargs) -> FlatAnwendungshandbuch:
        """
        Converts the barely typed data dictionary into an actual :class:`.FlatAnwendungshandbuch`
        """
        return FlatAnwendungshandbuch(**data)


@attrs.define(auto_attribs=True, kw_only=True)
class DeepAhbInputReplacement:
    """
    A container class that models replacements of inputs in the DeepAnwendungshandbuch
    """

    #: true iff a replacement is applicable
    replacement_found: bool = attrs.field(validator=attrs.validators.instance_of(bool))
    input_replacement: Optional[str] = attrs.field(
        validator=attrs.validators.optional(attr.validators.instance_of(str))
    )
    """
    The replacement for entered_input itself. Note that the replacement may be None even if a replacement is found.
    This implies, that you must always check for replacement_found is True first and then, iff true, replace with the
    replacement, even if it may be None/null.
    """


@attrs.define(auto_attribs=True, kw_only=True)
class DeepAnwendungshandbuch:
    """
    The data of the AHB nested as described in the MIG.
    """

    meta: AhbMetaInformation = attrs.field(validator=attrs.validators.instance_of(AhbMetaInformation))
    """information about this AHB"""

    lines: List[SegmentGroup] = attrs.field(
        validator=attrs.validators.deep_iterable(
            member_validator=attrs.validators.instance_of(SegmentGroup),
            iterable_validator=attrs.validators.instance_of(list),
        )
    )  #: the nested data

    @staticmethod
    def _query_segment_group(
        segment_group: SegmentGroup, predicate: Callable[[SegmentGroup], bool]
    ) -> List[SegmentGroup]:
        """
        recursively search for a segment group that matches the predicate
        :return: return empty list if nothing was found, the matching segment groups otherwise
        """
        result: List[SegmentGroup] = []
        if predicate(segment_group):
            result.append(segment_group)
        if segment_group.segment_groups is not None:
            for sub_group in segment_group.segment_groups:
                sub_result = DeepAnwendungshandbuch._query_segment_group(sub_group, predicate)
                result += sub_result
        return result

    def find_segment_groups(self, predicate: Callable[[SegmentGroup], bool]) -> List[SegmentGroup]:
        """
        recursively search for segment group in this ahb that meets the predicate.
        :return: list of segment groups that match the predicate; empty list otherwise
        """
        result: List[SegmentGroup] = []
        for line in self.lines:
            if line.segment_groups is not None:
                for segment_group in line.segment_groups:
                    result += DeepAnwendungshandbuch._query_segment_group(segment_group, predicate)
            for line_result in DeepAnwendungshandbuch._query_segment_group(line, predicate):
                if line_result not in result:
                    result.append(line_result)
        return result

    def find_segments(
        self,
        group_predicate: Callable[[SegmentGroup], bool] = lambda _: True,
        segment_predicate: Callable[[Segment], bool] = lambda _: True,
    ) -> List[Segment]:
        """
        recursively search for segment characterised by the segment_predicate inside a group characterised by the
        group_predicate.
        :return: list of matching segments, empty list if nothing was found
        """
        result: List[Segment] = []
        for segment_group in self.find_segment_groups(group_predicate):
            result += segment_group.find_segments(segment_predicate)
        for line in self.lines:
            if line.segments is not None:
                for segment in line.segments:
                    if segment_predicate(segment):
                        result.append(segment)
        return result

    def replace_inputs_based_on_discriminator(self, replacement_func: Callable[[str], DeepAhbInputReplacement]) -> None:
        """
        Replace all the entered_inputs in the entire DeepAnwendungshandbuch using the given replacement_func.
        Note that this modifies this DeepAnwendungshandbuch instance (self).
        """
        _replace_inputs_based_on_discriminator(self.lines, replacement_func)

    def get_all_value_pools(self) -> List[DataElementValuePool]:
        """
        recursively find all value pools in the deep ahb
        :return: a list of all value pools
        """
        result: List[DataElementValuePool] = []
        added_discriminators: Set[Optional[str]] = set()
        # checks like "str in set" are way faster than "value pool in list"

        def add_to_result(value_pool: DataElementValuePool):
            if value_pool.discriminator in added_discriminators:
                # assumption: the discriminator is truly unique in an AHB
                return
            if value_pool not in result:
                added_discriminators.add(value_pool.discriminator)
                result.append(value_pool)

        for segment in self.find_segments():
            for sub_result in segment.get_all_value_pools():
                add_to_result(sub_result)
        for segment_group in self.find_segment_groups(lambda _: True):
            for sub_result in segment_group.get_all_value_pools():
                add_to_result(sub_result)
        return list(result)

    def get_all_expressions(self) -> List[str]:
        """
        recursively iterate through the deep ahb and return all distinct expressions found
        """
        result: Set[str] = set()
        for segment in self.find_segments():
            if segment.ahb_expression:
                result.add(segment.ahb_expression)
            for data_element in segment.data_elements:
                if isinstance(data_element, DataElementFreeText):
                    if data_element.ahb_expression:
                        result.add(data_element.ahb_expression)
                elif isinstance(data_element, DataElementValuePool):
                    for value_pool_entry in data_element.value_pool:
                        if value_pool_entry.ahb_expression:
                            result.add(value_pool_entry.ahb_expression)
        for segment_group in self.find_segment_groups(lambda _: True):
            if segment_group.ahb_expression:
                result.add(segment_group.ahb_expression)
        return sorted(result)


def _replace_inputs_based_on_discriminator(
    segment_groups: List[SegmentGroup], replacement_func: Callable[[str], DeepAhbInputReplacement]
) -> None:
    """
    Replace all the entered_inputs in the entire list of segment groups using the given replacement_func.
    """
    for segment_group in segment_groups:
        if segment_group.segment_groups is not None:
            _replace_inputs_based_on_discriminator(segment_group.segment_groups, replacement_func)
        if segment_group.segments is None:
            continue
        for segment in segment_group.segments:
            for data_element in segment.data_elements:
<<<<<<< HEAD
                if isinstance(data_element, DataElementFreeText) and data_element.discriminator is not None:
                    replacement_result = replacement_func(data_element.discriminator)  # type:ignore[arg-type]
                    if replacement_result.replacement_found is True:
                        data_element.entered_input = replacement_result.input_replacement
=======
                replacement_result = replacement_func(data_element.discriminator)
                if replacement_result.replacement_found is True:
                    data_element.entered_input = replacement_result.input_replacement
>>>>>>> 7cbb8aac


class DeepAnwendungshandbuchSchema(Schema):
    """
    A schema to (de-)serialize :class:`.DeepAnwendungshandbuch`
    """

    meta = fields.Nested(AhbMetaInformationSchema)
    lines = fields.List(fields.Nested(SegmentGroupSchema))

    # pylint:disable=unused-argument
    @post_load
    def deserialize(self, data, **kwargs) -> DeepAnwendungshandbuch:
        """
        Converts the barely typed data dictionary into an actual :class:`.DeepAnwendungshandbuch`
        """
        return DeepAnwendungshandbuch(**data)<|MERGE_RESOLUTION|>--- conflicted
+++ resolved
@@ -522,16 +522,9 @@
             continue
         for segment in segment_group.segments:
             for data_element in segment.data_elements:
-<<<<<<< HEAD
-                if isinstance(data_element, DataElementFreeText) and data_element.discriminator is not None:
-                    replacement_result = replacement_func(data_element.discriminator)  # type:ignore[arg-type]
-                    if replacement_result.replacement_found is True:
-                        data_element.entered_input = replacement_result.input_replacement
-=======
                 replacement_result = replacement_func(data_element.discriminator)
                 if replacement_result.replacement_found is True:
                     data_element.entered_input = replacement_result.input_replacement
->>>>>>> 7cbb8aac
 
 
 class DeepAnwendungshandbuchSchema(Schema):
