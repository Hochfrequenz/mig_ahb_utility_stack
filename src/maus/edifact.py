--- conflicted
+++ resolved
@@ -117,13 +117,8 @@
         raise ValueError(f"The pruefidentifikator '{pruefidentifikator}' is invalid.")
     try:
         return _edifact_mapping[pruefidentifikator[:2]]
-<<<<<<< HEAD
-    except KeyError:
-        return None
-=======
     except KeyError as key_error:
         raise ValueError(f"No Edifact format was found for pruefidentifikator '{pruefidentifikator}'.") from key_error
->>>>>>> 4794befe
 
 
 # pylint:disable=unused-argument
