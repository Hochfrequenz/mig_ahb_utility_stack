--- conflicted
+++ resolved
@@ -178,7 +178,6 @@
         # here we assume, that the ahb_lines are easily group-able
         # (meaning, the ran through FlatAhb.sort_lines_by_segment_groups once)
         for segment_group_key, sg_group in groupby(ahb_lines, key=lambda line: line.segment_group_key):
-<<<<<<< HEAD
             # There might be multiple segment groups with the same segment_group_key next to each other (SG12 addresses)
             # That's why it is not sufficient to only group by segment_group_key.
             # The bug symptom is, that if the first segment group with a key is not present in an AHB (like for example
@@ -250,20 +249,9 @@
                         ahb_expression=ahb_expression,
                         segments=group_lines_by_segment(this_sg),
                         segment_groups=[],
+                        ahb_line_index=this_sg[0].index,
                     )
                     result.append(sg_draft)
-=======
-            if hierarchy_segment_group == segment_group_key:
-                this_sg = list(sg_group)
-                sg_draft = SegmentGroup(
-                    discriminator=segment_group_key,  # type:ignore[arg-type] # might be None now, will be replace later
-                    ahb_expression=(this_sg[0].ahb_expression or "").strip() or None,
-                    segments=group_lines_by_segment(this_sg),
-                    segment_groups=[],
-                    ahb_line_index=this_sg[0].index,
-                )
-                result.append(sg_draft)
->>>>>>> 9bb12570
     return result
 
 
@@ -286,13 +274,10 @@
                 for sub_result in sub_results:
                     # for any entry coming from nest_segment_groups_into_each other, it is ensured,
                     # that the segment groups are maybe an empty list but never None.
-<<<<<<< HEAD
                     # The result entry to append to is the segment group whose last ahbline number is closest before
                     # the subresults first ahb line number
                     first_ahbline_number_of_sub_result = first(sub_result.segments).ahbline
-=======
                     sub_result.reset_ahb_line_index()
->>>>>>> 9bb12570
                     result[-1].segment_groups.append(sub_result)  # type:ignore[union-attr]
     return result
 
