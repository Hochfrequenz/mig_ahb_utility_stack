from pathlib import Path

import pytest  # type:ignore[import]
from helpers import create_maus_and_assert, write_to_file_or_assert_equality  # type:ignore[import]


class TestStammdatenaenderungMaus:
    """
    A unit test that ensures that the 111xx MAUS.json are created.
    """

    @pytest.mark.datafiles("./edifact-templates/edi/UTILMD/UTILMD5.2c.template")
    @pytest.mark.datafiles("./edifact-templates/ahbs/FV2110/UTILMD/11116.csv")
    @pytest.mark.datafiles("../unit_tests/migs/FV2204/segment_group_hierarchies/sgh_utilmd.json")
    def test_maus_creation_11116(self, datafiles):
        create_maus_and_assert(
            csv_path=Path(datafiles) / "11116.csv",
            sgh_path=Path(datafiles) / "sgh_utilmd.json",
            template_path=Path(datafiles) / Path("UTILMD5.2c.template"),
            maus_path=Path("edifact-templates/maus/FV2110/UTILMD/11116_maus.json"),
        )

    @pytest.mark.datafiles("./edifact-templates/edi/UTILMD/UTILMD5.2c.template")
<<<<<<< HEAD
    @pytest.mark.datafiles("./edifact-templates/ahbs/FV2110/UTILMD/11124.csv")
    @pytest.mark.datafiles("../unit_tests/migs/FV2204/segment_group_hierarchies/sgh_utilmd.json")
    def test_maus_creation_11124(self, datafiles):
        create_maus_and_assert(
            csv_path=Path(datafiles) / "11124.csv",
            sgh_path=Path(datafiles) / "sgh_utilmd.json",
            template_path=Path(datafiles) / Path("UTILMD5.2c.template"),
            maus_path=Path("edifact-templates/maus/FV2110/UTILMD/11124_maus.json"),
=======
    @pytest.mark.datafiles("./edifact-templates/ahbs/FV2110/UTILMD/11127.csv")
    @pytest.mark.datafiles("../unit_tests/migs/FV2204/segment_group_hierarchies/sgh_utilmd.json")
    def test_maus_creation_11127(self, datafiles):
        create_maus_and_assert(
            csv_path=Path(datafiles) / "11127.csv",
            sgh_path=Path(datafiles) / "sgh_utilmd.json",
            template_path=Path(datafiles) / Path("UTILMD5.2c.template"),
            maus_path=Path("edifact-templates/maus/FV2110/UTILMD/11127_maus.json"),
>>>>>>> 2e2f40c0
        )

    """
    @pytest.mark.datafiles("./edifact-templates/edi/UTILMD/UTILMD5.2c.template")
    @pytest.mark.datafiles("./edifact-templates/ahbs/FV2110/UTILMD/11117.csv")
    @pytest.mark.datafiles("../unit_tests/migs/FV2204/segment_group_hierarchies/sgh_utilmd.json")
    def test_maus_creation_11117(self, datafiles):
        create_maus_and_assert(
            csv_path=Path(datafiles) / "11117.csv",
            sgh_path=Path(datafiles) / "sgh_utilmd.json",
            template_path=Path(datafiles) / Path("UTILMD5.2c.template"),
            maus_path=Path("edifact-templates/maus/FV2110/UTILMD/11117_maus.json"),
        )

    @pytest.mark.datafiles("./edifact-templates/edi/UTILMD/UTILMD5.2c.template")
    @pytest.mark.datafiles("./edifact-templates/ahbs/FV2110/UTILMD/11119.csv")
    @pytest.mark.datafiles("../unit_tests/migs/FV2204/segment_group_hierarchies/sgh_utilmd.json")
    def test_maus_creation_11119(self, datafiles):
        create_maus_and_assert(
            csv_path=Path(datafiles) / "11119.csv",
            sgh_path=Path(datafiles) / "sgh_utilmd.json",
            template_path=Path(datafiles) / Path("UTILMD5.2c.template"),
            maus_path=Path("edifact-templates/maus/FV2110/UTILMD/11119_maus.json"),
        )
    """

    @pytest.mark.datafiles("./edifact-templates/edi/UTILMD/UTILMD5.2c.template")
    @pytest.mark.datafiles("./edifact-templates/ahbs/FV2110/UTILMD/11168.csv")
    @pytest.mark.datafiles("../unit_tests/migs/FV2204/segment_group_hierarchies/sgh_utilmd.json")
    def test_maus_creation_11168(self, datafiles):
        create_maus_and_assert(
            csv_path=Path(datafiles) / "11168.csv",
            sgh_path=Path(datafiles) / "sgh_utilmd.json",
            template_path=Path(datafiles) / Path("UTILMD5.2c.template"),
            maus_path=Path("edifact-templates/maus/FV2110/UTILMD/11168_maus.json"),
        )

    @pytest.mark.datafiles("./edifact-templates/edi/UTILMD/UTILMD5.2c.template")
    @pytest.mark.datafiles("./edifact-templates/ahbs/FV2110/UTILMD/11169.csv")
    @pytest.mark.datafiles("../unit_tests/migs/FV2204/segment_group_hierarchies/sgh_utilmd.json")
    def test_maus_creation_11169(self, datafiles):
        create_maus_and_assert(
            csv_path=Path(datafiles) / "11169.csv",
            sgh_path=Path(datafiles) / "sgh_utilmd.json",
            template_path=Path(datafiles) / Path("UTILMD5.2c.template"),
            maus_path=Path("edifact-templates/maus/FV2110/UTILMD/11169_maus.json"),
        )

    @pytest.mark.datafiles("./edifact-templates/edi/UTILMD/UTILMD5.2c.template")
    @pytest.mark.datafiles("./edifact-templates/ahbs/FV2110/UTILMD/11170.csv")
    @pytest.mark.datafiles("../unit_tests/migs/FV2204/segment_group_hierarchies/sgh_utilmd.json")
    def test_maus_creation_11170(self, datafiles):
        create_maus_and_assert(
            csv_path=Path(datafiles) / "11170.csv",
            sgh_path=Path(datafiles) / "sgh_utilmd.json",
            template_path=Path(datafiles) / Path("UTILMD5.2c.template"),
            maus_path=Path("edifact-templates/maus/FV2110/UTILMD/11170_maus.json"),
        )

    @pytest.mark.datafiles("./edifact-templates/edi/UTILMD/UTILMD5.2c.template")
    @pytest.mark.datafiles("./edifact-templates/ahbs/FV2110/UTILMD/11194.csv")
    @pytest.mark.datafiles("../unit_tests/migs/FV2204/segment_group_hierarchies/sgh_utilmd.json")
    def test_maus_creation_11194(self, datafiles):
        create_maus_and_assert(
            csv_path=Path(datafiles) / "11194.csv",
            sgh_path=Path(datafiles) / "sgh_utilmd.json",
            template_path=Path(datafiles) / Path("UTILMD5.2c.template"),
            maus_path=Path("edifact-templates/maus/FV2110/UTILMD/11194_maus.json"),
        )<|MERGE_RESOLUTION|>--- conflicted
+++ resolved
@@ -21,7 +21,6 @@
         )
 
     @pytest.mark.datafiles("./edifact-templates/edi/UTILMD/UTILMD5.2c.template")
-<<<<<<< HEAD
     @pytest.mark.datafiles("./edifact-templates/ahbs/FV2110/UTILMD/11124.csv")
     @pytest.mark.datafiles("../unit_tests/migs/FV2204/segment_group_hierarchies/sgh_utilmd.json")
     def test_maus_creation_11124(self, datafiles):
@@ -30,7 +29,9 @@
             sgh_path=Path(datafiles) / "sgh_utilmd.json",
             template_path=Path(datafiles) / Path("UTILMD5.2c.template"),
             maus_path=Path("edifact-templates/maus/FV2110/UTILMD/11124_maus.json"),
-=======
+        )
+
+    @pytest.mark.datafiles("./edifact-templates/edi/UTILMD/UTILMD5.2c.template")
     @pytest.mark.datafiles("./edifact-templates/ahbs/FV2110/UTILMD/11127.csv")
     @pytest.mark.datafiles("../unit_tests/migs/FV2204/segment_group_hierarchies/sgh_utilmd.json")
     def test_maus_creation_11127(self, datafiles):
@@ -39,7 +40,6 @@
             sgh_path=Path(datafiles) / "sgh_utilmd.json",
             template_path=Path(datafiles) / Path("UTILMD5.2c.template"),
             maus_path=Path("edifact-templates/maus/FV2110/UTILMD/11127_maus.json"),
->>>>>>> 2e2f40c0
         )
 
     """
