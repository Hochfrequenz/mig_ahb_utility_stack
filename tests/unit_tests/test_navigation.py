--- conflicted
+++ resolved
@@ -2,11 +2,7 @@
 from uuid import UUID
 
 import pytest  # type:ignore[import]
-<<<<<<< HEAD
-from example_data_11042 import (
-=======
 from example_data_11042 import (  # type:ignore[import]
->>>>>>> 87414f2c
     example_flat_ahb_11042,
     example_sgh_11042,
     expected_changes_11042,
@@ -1299,11 +1295,7 @@
                 if layer.segment_group_key in sg_opening_segments:
                     if layer.segment_group_key is not None:
                         assert layer.opening_segment_code == sg_opening_segments[layer.segment_group_key]
-<<<<<<< HEAD
-                else:
-=======
                 elif layer.segment_group_key is not None:
->>>>>>> 87414f2c
                     sg_opening_segments[layer.segment_group_key] = layer.opening_segment_code
 
     def test_determine_locations(self):
@@ -1317,13 +1309,7 @@
         actual_changes = [x[1] for x in determine_hierarchy_changes(example_flat_ahb_11042.lines, example_sgh_11042)]
         location_and_changes = [
             (line, loc, change)
-<<<<<<< HEAD
-            for line, loc, change in zip(
-                example_flat_ahb_11042.lines, expected_locations_11042, actual_changes, strict=True
-            )
-=======
             for line, loc, change in zip(example_flat_ahb_11042.lines, expected_locations_11042, actual_changes)
->>>>>>> 87414f2c
         ]
         assert location_and_changes is not None  # you may use this to update the 10k lines of equality assertions
         if actual_changes != expected_changes_11042:
