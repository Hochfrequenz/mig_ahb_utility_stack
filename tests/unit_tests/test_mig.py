from typing import List, Optional, Tuple

import pytest  # type:ignore[import]
from unit_tests.serialization_test_helper import assert_serialization_roundtrip  # type:ignore[import]

from maus.models.message_implementation_guide import SegmentGroupHierarchy, SegmentGroupHierarchySchema

ALL_SGH_FILES = pytest.mark.datafiles(
    "./migs/FV2204/segment_group_hierarchies/sgh_mscons.json",
    "./migs/FV2204/segment_group_hierarchies/sgh_utilmd.json",
    "./migs/FV2204/segment_group_hierarchies/sgh_reqote.json",
    "./migs/FV2204/segment_group_hierarchies/sgh_iftsta.json",
)


class TestMig:
    """
    Tests the behaviour of the Message Implementation Guide model
    """

    @pytest.mark.parametrize(
        "sgh, expected_json_dict",
        [
            pytest.param(
                # this is basically UTILMD as of FV2204
                SegmentGroupHierarchy(
                    segment_group=None,
                    opening_segment="UNH",
                    sub_hierarchy=[
                        SegmentGroupHierarchy(segment_group="SG1", opening_segment="RFF", sub_hierarchy=[]),
                        SegmentGroupHierarchy(
                            segment_group="SG2",
                            opening_segment="NAD",
                            sub_hierarchy=[
                                SegmentGroupHierarchy(segment_group="SG3", opening_segment="CTA", sub_hierarchy=[])
                            ],
                        ),
                        SegmentGroupHierarchy(
                            segment_group="SG4",
                            opening_segment="IDE",
                            sub_hierarchy=[
                                SegmentGroupHierarchy(
                                    segment_group="SG5",
                                    opening_segment="LOC",
                                    sub_hierarchy=None,
                                ),
                                SegmentGroupHierarchy(segment_group="SG6", opening_segment="RFF", sub_hierarchy=None),
                                SegmentGroupHierarchy(
                                    segment_group="SG8",
                                    opening_segment="SEQ",
                                    sub_hierarchy=[
                                        SegmentGroupHierarchy(
                                            segment_group="SG9", opening_segment="QTY", sub_hierarchy=None
                                        ),
                                        SegmentGroupHierarchy(
                                            segment_group="SG10", opening_segment="CCI", sub_hierarchy=None
                                        ),
                                    ],
                                ),
                                SegmentGroupHierarchy(segment_group="SG12", opening_segment="NAD", sub_hierarchy=None),
                            ],
                        ),
                    ],
                ),
                {
                    "opening_segment": "UNH",
                    "segment_group": None,
                    "sub_hierarchy": [
                        {"opening_segment": "RFF", "segment_group": "SG1", "sub_hierarchy": []},
                        {
                            "opening_segment": "NAD",
                            "segment_group": "SG2",
                            "sub_hierarchy": [{"opening_segment": "CTA", "segment_group": "SG3", "sub_hierarchy": []}],
                        },
                        {
                            "opening_segment": "IDE",
                            "segment_group": "SG4",
                            "sub_hierarchy": [
                                {"opening_segment": "LOC", "segment_group": "SG5", "sub_hierarchy": None},
                                {"opening_segment": "RFF", "segment_group": "SG6", "sub_hierarchy": None},
                                {
                                    "opening_segment": "SEQ",
                                    "segment_group": "SG8",
                                    "sub_hierarchy": [
                                        {"opening_segment": "QTY", "segment_group": "SG9", "sub_hierarchy": None},
                                        {"opening_segment": "CCI", "segment_group": "SG10", "sub_hierarchy": None},
                                    ],
                                },
                                {"opening_segment": "NAD", "segment_group": "SG12", "sub_hierarchy": None},
                            ],
                        },
                    ],
                },
                id="UTILMD",
            ),
        ],
    )
    def test_segment_group_hierarchy_serialization_roundtrip(
        self, sgh: SegmentGroupHierarchy, expected_json_dict: dict
    ):
        assert_serialization_roundtrip(sgh, SegmentGroupHierarchySchema(), expected_json_dict)

    @pytest.mark.parametrize(
        "sgh_file_path, expected_flattened",
        [
            pytest.param(
                "sgh_utilmd.json",
                [
                    (None, "UNH"),
                    ("SG1", "RFF"),
                    ("SG2", "NAD"),
                    ("SG3", "CTA"),
                    ("SG4", "IDE"),
                    ("SG5", "LOC"),
                    ("SG6", "RFF"),
                    ("SG8", "SEQ"),
                    ("SG9", "QTY"),
                    ("SG10", "CCI"),
                    ("SG12", "NAD"),
                ],
            ),
            pytest.param(
                "sgh_mscons.json",
                [
                    (None, "UNB"),
                    ("SG1", "RFF"),
                    ("SG2", "NAD"),
                    ("SG4", "CTA"),
                    ("SG5", "NAD"),
                    ("SG6", "LOC"),
                    ("SG7", "RFF"),
                    ("SG8", "CCI"),
                    ("SG9", "LIN"),
                    ("SG10", "QTY"),
                ],
            ),
            pytest.param(
                "sgh_reqote.json",
                [
                    (None, "UNH"),
                    ("SG1", "RFF"),
                    ("SG11", "NAD"),
                    ("SG14", "CTA"),
                    ("SG27", "LIN"),
                ],
            ),
        ],
    )
    @ALL_SGH_FILES
    def test_flattening(self, datafiles, sgh_file_path: str, expected_flattened: List[Tuple[Optional[str], str]]):
        with open(datafiles / sgh_file_path, "r", encoding="utf-8") as sgh_file:
            sgh = SegmentGroupHierarchySchema().loads(sgh_file.read())
        actual = sgh.flattened()
        assert actual == expected_flattened

    @pytest.mark.parametrize(
        "sgh",
        [
            pytest.param(
                SegmentGroupHierarchy(
                    segment_group="SG4",
                    opening_segment="IDE",
                    sub_hierarchy=[
                        SegmentGroupHierarchy(
                            segment_group="SG5",
                            opening_segment="LOC",
                            sub_hierarchy=None,
                        ),
                        SegmentGroupHierarchy(segment_group="SG6", opening_segment="RFF", sub_hierarchy=None),
                        SegmentGroupHierarchy(
                            segment_group="SG8",
                            opening_segment="SEQ",
                            sub_hierarchy=[
                                SegmentGroupHierarchy(segment_group="SG9", opening_segment="QTY", sub_hierarchy=None),
                                SegmentGroupHierarchy(segment_group="SG10", opening_segment="CCI", sub_hierarchy=None),
                            ],
                        ),
                        SegmentGroupHierarchy(segment_group="SG12", opening_segment="NAD", sub_hierarchy=None),
                    ],
                ),
                id="UTILMD SG4",
            )
        ],
    )
    @pytest.mark.parametrize(
        "sg_key, expected_is_below",
        [
            pytest.param("SG5", True, id="first level below, first entry"),
            pytest.param("SG8", True, id="first level below, third entry"),
            pytest.param("SG9", True, id="second level below, first entry"),
            pytest.param("SG10", True, id="second level below, second entry"),
            pytest.param("SG2", False, id="does not exist (is above)"),
            pytest.param("SG4", False, id="itself is not below"),
            pytest.param(None, False, id="None is above SG4 (not shown)"),
        ],
    )
    def test_is_hierarchically_below(self, sgh: SegmentGroupHierarchy, sg_key: Optional[str], expected_is_below: bool):
        actual = sgh.is_hierarchically_below(sg_key)
        assert actual == expected_is_below

    @pytest.mark.parametrize(
        "sgh",
        [
            pytest.param(
                SegmentGroupHierarchy(
                    segment_group="SG4",
                    opening_segment="IDE",
                    sub_hierarchy=[
                        SegmentGroupHierarchy(
                            segment_group="SG5",
                            opening_segment="LOC",
                            sub_hierarchy=None,
                        ),
                        SegmentGroupHierarchy(segment_group="SG6", opening_segment="RFF", sub_hierarchy=None),
                        SegmentGroupHierarchy(
                            segment_group="SG8",
                            opening_segment="SEQ",
                            sub_hierarchy=[
                                SegmentGroupHierarchy(segment_group="SG9", opening_segment="QTY", sub_hierarchy=None),
                                SegmentGroupHierarchy(segment_group="SG10", opening_segment="CCI", sub_hierarchy=None),
                            ],
                        ),
                        SegmentGroupHierarchy(segment_group="SG12", opening_segment="NAD", sub_hierarchy=None),
<<<<<<< HEAD
=======
                        SegmentGroupHierarchy(segment_group=None, opening_segment="ASD", sub_hierarchy=None),
>>>>>>> 0d4c5eb3
                    ],
                ),
                id="UTILMD SG4",
            )
        ],
    )
    @pytest.mark.parametrize(
        "sg_key_x, sg_key_y, expected_sg_is_below",
        [
            pytest.param("SG5", "SG5", False),
            pytest.param("SG5", "SG4", True),
            pytest.param("SG6", "SG4", True),
            pytest.param("SG4", "SG5", False),
            pytest.param("SG8", "SG5", False),
            pytest.param("SG8", "SG4", True),
            pytest.param("SG9", "SG4", True),
            pytest.param("SG9", "SG8", True),
            pytest.param("SG12", "SG9", False),
            pytest.param("SG777", "SG4", False),  # sg777 doesn't even exist
            pytest.param("SG4", "SG777", False),  # sg777 doesn't even exist
<<<<<<< HEAD
=======
            pytest.param(None, "SG4", True),
            pytest.param(None, "SG12", False),
            pytest.param("SG4", None, False),
            pytest.param(None, None, False),
>>>>>>> 0d4c5eb3
        ],
    )
    def test_sg_is_hierarchically_below(
        self, sgh: SegmentGroupHierarchy, sg_key_x: Optional[str], sg_key_y: Optional[str], expected_sg_is_below: bool
    ):
        actual = sgh.sg_is_hierarchically_below(sg_key_x, sg_key_y)
        assert actual == expected_sg_is_below<|MERGE_RESOLUTION|>--- conflicted
+++ resolved
@@ -221,10 +221,7 @@
                             ],
                         ),
                         SegmentGroupHierarchy(segment_group="SG12", opening_segment="NAD", sub_hierarchy=None),
-<<<<<<< HEAD
-=======
                         SegmentGroupHierarchy(segment_group=None, opening_segment="ASD", sub_hierarchy=None),
->>>>>>> 0d4c5eb3
                     ],
                 ),
                 id="UTILMD SG4",
@@ -245,13 +242,10 @@
             pytest.param("SG12", "SG9", False),
             pytest.param("SG777", "SG4", False),  # sg777 doesn't even exist
             pytest.param("SG4", "SG777", False),  # sg777 doesn't even exist
-<<<<<<< HEAD
-=======
             pytest.param(None, "SG4", True),
             pytest.param(None, "SG12", False),
             pytest.param("SG4", None, False),
             pytest.param(None, None, False),
->>>>>>> 0d4c5eb3
         ],
     )
     def test_sg_is_hierarchically_below(
