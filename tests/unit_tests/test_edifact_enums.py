--- conflicted
+++ resolved
@@ -90,8 +90,6 @@
             in str(value_error)
         )
 
-<<<<<<< HEAD
-=======
     @pytest.mark.parametrize("pruefi", [pytest.param("10000")])
     def test_pruefi_to_format_not_mapped_exception(self, pruefi: str):
         """
@@ -102,7 +100,6 @@
 
         assert "No Edifact format was found for pruefidentifikator" in excinfo.value.args[0]
 
->>>>>>> 4794befe
     @pytest.mark.parametrize(
         "segment_code,expected_is_boilerplate",
         [
