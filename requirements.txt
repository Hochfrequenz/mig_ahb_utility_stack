--- conflicted
+++ resolved
@@ -4,13 +4,8 @@
 #
 #    pip-compile '.\requirements.in'
 #
-<<<<<<< HEAD
-attrs==21.2.0
+attrs==21.4.0
     # via -r .\requirements.in
-=======
-attrs==21.4.0
-    # via -r requirements.in
->>>>>>> 8c30dcbf
 lxml==4.7.1
     # via -r .\requirements.in
 marshmallow==3.14.1
